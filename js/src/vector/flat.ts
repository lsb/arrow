// Licensed to the Apache Software Foundation (ASF) under one
// or more contributor license agreements.  See the NOTICE file
// distributed with this work for additional information
// regarding copyright ownership.  The ASF licenses this file
// to you under the Apache License, Version 2.0 (the
// "License"); you may not use this file except in compliance
// with the License.  You may obtain a copy of the License at
//
//   http://www.apache.org/licenses/LICENSE-2.0
//
// Unless required by applicable law or agreed to in writing,
// software distributed under the License is distributed on an
// "AS IS" BASIS, WITHOUT WARRANTIES OR CONDITIONS OF ANY
// KIND, either express or implied.  See the License for the
// specific language governing permissions and limitations
// under the License.

import { Data } from '../data';
import { View } from '../vector';
import { getBool, setBool, iterateBits } from '../util/bit';
import { Bool, Float16, Date_, Interval, Null, Int32, Timestamp } from '../type';
import { DataType, FlatType, PrimitiveType, IterableArrayLike } from '../type';

export class FlatView<T extends FlatType> implements View<T> {
    public length: number;
    public values: T['TArray'];
    constructor(data: Data<T>) {
        this.length = data.length;
        this.values = data.values;
    }
    public clone(data: Data<T>): this {
        return new (<any> this.constructor)(data) as this;
    }
    public isValid(): boolean {
        return true;
    }
    public get(index: number): T['TValue'] {
        return this.values[index];
    }
    public set(index: number, value: T['TValue']): void {
        return this.values[index] = value;
    }
    public toArray(): IterableArrayLike<T['TValue']> {
        return this.values.subarray(0, this.length);
    }
    public indexOf(search: T['TValue']) {
        let index = 0;
        for (let value of this) {
            if (value === search) { return index; }
            ++index;
        }

        return -1;
    }
    public [Symbol.iterator](): IterableIterator<T['TValue']> {
        return this.values.subarray(0, this.length)[Symbol.iterator]() as IterableIterator<T['TValue']>;
    }
}

export class NullView implements View<Null> {
    public length: number;
    constructor(data: Data<Null>) {
        this.length = data.length;
    }
    public clone(data: Data<Null>): this {
        return new (<any> this.constructor)(data) as this;
    }
    public isValid(): boolean {
        return true;
    }
    public set(): void {}
    public get() { return null; }
    public toArray(): IterableArrayLike<null> {
        return [...this];
    }
    public indexOf(search: any) {
        // if you're looking for nulls and the view isn't empty, we've got 'em!
        return search === null && this.length > 0 ? 0 : -1;
    }
    public *[Symbol.iterator](): IterableIterator<null> {
        for (let index = -1, length = this.length; ++index < length;) {
            yield null;
        }
    }
}

export class BoolView extends FlatView<Bool> {
    protected offset: number;
    constructor(data: Data<Bool>) {
        super(data);
        this.offset = data.offset;
    }
    public toArray() { return [...this]; }
    public get(index: number): boolean {
        const boolBitIndex = this.offset + index;
        return getBool(null, index, this.values[boolBitIndex >> 3], boolBitIndex % 8);
    }
    public set(index: number, value: boolean): void {
        setBool(this.values, this.offset + index, value);
    }
    public [Symbol.iterator](): IterableIterator<boolean> {
        return iterateBits<boolean>(this.values, this.offset, this.length, this.values, getBool);
    }
}

export class ValidityView<T extends DataType> implements View<T> {
    protected view: View<T>;
    protected length: number;
    protected offset: number;
    protected nullBitmap: Uint8Array;
    constructor(data: Data<T>, view: View<T>) {
        this.view = view;
        this.length = data.length;
        this.offset = data.offset;
        this.nullBitmap = data.nullBitmap!;
    }
    public clone(data: Data<T>): this {
        return new ValidityView(data, this.view.clone(data)) as this;
    }
    public toArray(): IterableArrayLike<T['TValue'] | null> {
        return [...this];
    }
    public indexOf(search: T['TValue']) {
        let index = 0;
        for (let value of this) {
            if (value === search) { return index; }
            ++index;
        }

        return -1;
    }
    public isValid(index: number): boolean {
        const nullBitIndex = this.offset + index;
        return getBool(null, index, this.nullBitmap[nullBitIndex >> 3], nullBitIndex % 8);
    }
    public get(index: number): T['TValue'] | null {
        const nullBitIndex = this.offset + index;
        return this.getNullable(this.view, index, this.nullBitmap[nullBitIndex >> 3], nullBitIndex % 8);
    }
    public set(index: number, value: T['TValue'] | null): void {
        if (setBool(this.nullBitmap, this.offset + index, value != null)) {
            this.view.set(index, value);
        }
    }
    public [Symbol.iterator](): IterableIterator<T['TValue'] | null> {
        return iterateBits<T['TValue'] | null>(this.nullBitmap, this.offset, this.length, this.view, this.getNullable);
    }
    protected getNullable(view: View<T>, index: number, byte: number, bit: number) {
        return getBool(view, index, byte, bit) ? view.get(index) : null;
    }
}

export class PrimitiveView<T extends PrimitiveType> extends FlatView<T> {
    public size: number;
    public ArrayType: T['ArrayType'];
    constructor(data: Data<T>, size?: number) {
        super(data);
        this.size = size || 1;
        this.ArrayType = data.type.ArrayType;
    }
    public clone(data: Data<T>): this {
        return new (<any> this.constructor)(data, this.size) as this;
    }
    protected getValue(values: T['TArray'], index: number, size: number): T['TValue'] {
        return values[index * size];
    }
    protected setValue(values: T['TArray'], index: number, size: number, value: T['TValue']): void {
        values[index * size] = value;
    }
    public get(index: number): T['TValue'] {
        return this.getValue(this.values, index, this.size);
    }
    public set(index: number, value: T['TValue']): void {
        return this.setValue(this.values, index, this.size, value);
    }
    public toArray(): IterableArrayLike<T['TValue']> {
        return this.size > 1 ?
            new this.ArrayType(this) :
            this.values.subarray(0, this.length);
    }
    public *[Symbol.iterator](): IterableIterator<T['TValue']> {
        const get = this.getValue;
        const { size, values, length } = this;
        for (let index = -1; ++index < length;) {
            yield get(values, index, size);
        }
    }
}

export class FixedSizeView<T extends PrimitiveType> extends PrimitiveView<T> {
    public toArray(): IterableArrayLike<T['TValue']> {
        return this.values;
    }
    public indexOf(search: T['TValue']) {
        let index = 0;
        for (let value of this) {
            if (value.every((d: number, i: number) => d === search[i])) { return index; }
            ++index;
        }

        return -1;
    }
    protected getValue(values: T['TArray'], index: number, size: number): T['TValue'] {
        return values.subarray(index * size, index * size + size);
    }
    protected setValue(values: T['TArray'], index: number, size: number, value: T['TValue']): void {
        values.set((value as T['TArray']).subarray(0, size), index * size);
    }
}

export class Float16View extends PrimitiveView<Float16> {
    public toArray() { return new Float32Array(this); }
    protected getValue(values: Uint16Array, index: number, size: number): number {
        return (values[index * size] - 32767) / 32767;
    }
    protected setValue(values: Uint16Array, index: number, size: number, value: number): void {
        values[index * size] = (value * 32767) + 32767;
    }
}

export class DateDayView extends PrimitiveView<Date_> {
    public toArray() { return [...this]; }
    protected getValue(values: Int32Array, index: number, size: number): Date {
        return epochDaysToDate(values, index * size);
    }
    protected setValue(values: Int32Array, index: number, size: number, value: Date): void {
        values[index * size] = value.valueOf() / 86400000;
    }
}

export class DateMillisecondView extends FixedSizeView<Date_> {
    public toArray() { return [...this]; }
    protected getValue(values: Int32Array, index: number, size: number): Date {
        return epochMillisecondsLongToDate(values, index * size);
    }
    protected setValue(values: Int32Array, index: number, size: number, value: Date): void {
        const epochMs = value.valueOf();
        values[index * size] = (epochMs % 4294967296) | 0;
        values[index * size + size] = (epochMs / 4294967296) | 0;
    }
}

export class TimestampDayView extends PrimitiveView<Timestamp> {
    public toArray() { return [...this]; }
    protected getValue(values: Int32Array, index: number, size: number): number {
        return epochDaysToMs(values, index * size);
    }
    protected setValue(values: Int32Array, index: number, size: number, epochMs: number): void {
        values[index * size] = (epochMs / 86400000) | 0;
    }
}

export class TimestampSecondView extends PrimitiveView<Timestamp> {
    public toArray() { return [...this]; }
    protected getValue(values: Int32Array, index: number, size: number): number {
        return epochSecondsToMs(values, index * size);
    }
    protected setValue(values: Int32Array, index: number, size: number, epochMs: number): void {
        values[index * size] = (epochMs / 1000) | 0;
    }
}

export class TimestampMillisecondView extends PrimitiveView<Timestamp> {
    public toArray() { return [...this]; }
    protected getValue(values: Int32Array, index: number, size: number): number {
        return epochMillisecondsLongToMs(values, index * size);
    }
    protected setValue(values: Int32Array, index: number, size: number, epochMs: number): void {
        values[index * size] = (epochMs % 4294967296) | 0;
        values[index * size + size] = (epochMs / 4294967296) | 0;
    }
}

export class TimestampMicrosecondView extends PrimitiveView<Timestamp> {
    public toArray() { return [...this]; }
    protected getValue(values: Int32Array, index: number, size: number): number {
        return epochMicrosecondsLongToMs(values, index * size);
    }
    protected setValue(values: Int32Array, index: number, size: number, epochMs: number): void {
        values[index * size] = ((epochMs / 1000) % 4294967296) | 0;
        values[index * size + size] = ((epochMs / 1000) / 4294967296) | 0;
    }
}

export class TimestampNanosecondView extends PrimitiveView<Timestamp> {
    public toArray() { return [...this]; }
    protected getValue(values: Int32Array, index: number, size: number): number {
        return epochNanosecondsLongToMs(values, index * size);
    }
    protected setValue(values: Int32Array, index: number, size: number, epochMs: number): void {
        values[index * size] = ((epochMs / 1000000) % 4294967296) | 0;
        values[index * size + size] = ((epochMs / 1000000) / 4294967296) | 0;
    }
}

export class IntervalYearMonthView extends PrimitiveView<Interval> {
    public toArray() { return [...this]; }
    protected getValue(values: Int32Array, index: number, size: number): Int32Array {
        const interval = values[index * size];
        return new Int32Array([interval / 12, /* years */ interval % 12  /* months */]);
    }
    protected setValue(values: Int32Array, index: number, size: number, value: Int32Array): void {
        values[index * size] = (value[0] * 12) + (value[1] % 12);
    }
}

export class IntervalYearView extends PrimitiveView<Int32> {
    public toArray() { return [...this]; }
    protected getValue(values: Int32Array, index: number, size: number): number {
        return values[index * size] / 12;
    }
    protected setValue(values: Int32Array, index: number, size: number, value: number): void {
        values[index * size] = (value * 12) + (values[index * size] % 12);
    }
}

export class IntervalMonthView extends PrimitiveView<Int32> {
    public toArray() { return [...this]; }
    protected getValue(values: Int32Array, index: number, size: number): number {
        return values[index * size] % 12;
    }
    protected setValue(values: Int32Array, index: number, size: number, value: number): void {
        values[index * size] = (values[index * size] * 12) + (value % 12);
    }
}

const asUint32 = (() => {
    const u32 = new Uint32Array(1);
    return (data: Int32Array, index: number) => {
        u32[0] = data[index];
        return u32[0];
    };
})();

export function epochSecondsToMs(data: Int32Array, index: number) { return 1000 * data[index]; }
export function epochDaysToMs(data: Int32Array, index: number) { return 86400000 * data[index]; }
<<<<<<< HEAD
export function epochMillisecondsLongToMs(data: Int32Array, index: number) { return 4294967296 * (data[index + 1]) + asUint32(data, index); }
export function epochMicrosecondsLongToMs(data: Int32Array, index: number) { return 4294967296 * (data[index + 1] / 1000) + (asUint32(data, index) / 1000); }
export function epochNanosecondsLongToMs(data: Int32Array, index: number) { return 4294967296 * (data[index + 1] / 1000000) + (asUint32(data, index) / 1000000); }
=======
export function epochMillisecondsLongToMs(data: Int32Array, index: number) { return 4294967296 * (data[index + 1]) + (data[index] >>> 0); }
export function epochMicrosecondsLongToMs(data: Int32Array, index: number) { return 4294967296 * (data[index + 1] / 1000) + ((data[index] >>> 0) / 1000); }
export function epochNanosecondsLongToMs(data: Int32Array, index: number) { return 4294967296 * (data[index + 1] / 1000000) + ((data[index] >>> 0) / 1000000); }
>>>>>>> 8884019e

export function epochMillisecondsToDate(epochMs: number) { return new Date(epochMs); }
export function epochDaysToDate(data: Int32Array, index: number) { return epochMillisecondsToDate(epochDaysToMs(data, index)); }
export function epochSecondsToDate(data: Int32Array, index: number) { return epochMillisecondsToDate(epochSecondsToMs(data, index)); }
export function epochNanosecondsLongToDate(data: Int32Array, index: number) { return epochMillisecondsToDate(epochNanosecondsLongToMs(data, index)); }
export function epochMillisecondsLongToDate(data: Int32Array, index: number) { return epochMillisecondsToDate(epochMillisecondsLongToMs(data, index)); }<|MERGE_RESOLUTION|>--- conflicted
+++ resolved
@@ -324,25 +324,11 @@
     }
 }
 
-const asUint32 = (() => {
-    const u32 = new Uint32Array(1);
-    return (data: Int32Array, index: number) => {
-        u32[0] = data[index];
-        return u32[0];
-    };
-})();
-
 export function epochSecondsToMs(data: Int32Array, index: number) { return 1000 * data[index]; }
 export function epochDaysToMs(data: Int32Array, index: number) { return 86400000 * data[index]; }
-<<<<<<< HEAD
-export function epochMillisecondsLongToMs(data: Int32Array, index: number) { return 4294967296 * (data[index + 1]) + asUint32(data, index); }
-export function epochMicrosecondsLongToMs(data: Int32Array, index: number) { return 4294967296 * (data[index + 1] / 1000) + (asUint32(data, index) / 1000); }
-export function epochNanosecondsLongToMs(data: Int32Array, index: number) { return 4294967296 * (data[index + 1] / 1000000) + (asUint32(data, index) / 1000000); }
-=======
 export function epochMillisecondsLongToMs(data: Int32Array, index: number) { return 4294967296 * (data[index + 1]) + (data[index] >>> 0); }
 export function epochMicrosecondsLongToMs(data: Int32Array, index: number) { return 4294967296 * (data[index + 1] / 1000) + ((data[index] >>> 0) / 1000); }
 export function epochNanosecondsLongToMs(data: Int32Array, index: number) { return 4294967296 * (data[index + 1] / 1000000) + ((data[index] >>> 0) / 1000000); }
->>>>>>> 8884019e
 
 export function epochMillisecondsToDate(epochMs: number) { return new Date(epochMs); }
 export function epochDaysToDate(data: Int32Array, index: number) { return epochMillisecondsToDate(epochDaysToMs(data, index)); }
